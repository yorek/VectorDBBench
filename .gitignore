--- conflicted
+++ resolved
@@ -11,8 +11,4 @@
 .venv/
 .idea/
 results/
-<<<<<<< HEAD
-.venv/
-=======
-logs/
->>>>>>> 5fe69e06
+logs/