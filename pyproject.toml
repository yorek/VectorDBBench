--- conflicted
+++ resolved
@@ -28,11 +28,7 @@
     "click",
     "pytz",
     "streamlit-autorefresh",
-<<<<<<< HEAD
-    "streamlit==1.33.0",
-=======
     "streamlit<1.44,!=1.34.0", # There is a breaking change in 1.44 related to get_page https://discuss.streamlit.io/t/from-streamlit-source-util-import-get-pages-gone-in-v-1-44-0-need-urgent-help/98399
->>>>>>> 5fe69e06
     "streamlit_extras",
     "tqdm",
     "s3fs",
@@ -72,18 +68,14 @@
     "opensearch-py",
     "memorydb",
     "alibabacloud_ha3engine_vector",
-<<<<<<< HEAD
-    "alibabacloud_searchengine20211025",
-    "pyodbc",
-    "azure-identity"
-=======
     "mariadb",
     "PyMySQL",
     "clickhouse-connect",
     "pyvespa",
     "lancedb",
     "mysql-connector-python",
->>>>>>> 5fe69e06
+    "pyodbc",
+    "azure-identity"
 ]
 
 qdrant          = [ "qdrant-client" ]
@@ -95,15 +87,6 @@
 pgvector        = [ "psycopg", "psycopg-binary", "pgvector" ]
 # for pgvector, pgvectorscale, pgdiskann, and, alloydb
 
-<<<<<<< HEAD
-pgvecto_rs          = [ "pgvecto_rs[psycopg3]>=0.2.2" ]
-redis               = [ "redis" ]
-memorydb            = [ "memorydb" ]
-chromadb            = [ "chromadb" ]
-opensearch          = [ "opensearch-py" ]
-aliyun_opensearch   = [ "alibabacloud_ha3engine_vector", "alibabacloud_searchengine20211025" ]
-mssql               = [ "pyodbc", "azure-identity" ]
-=======
 pgvecto_rs      = [ "pgvecto_rs[psycopg3]>=0.2.2" ]
 redis           = [ "redis" ]
 memorydb        = [ "memorydb" ]
@@ -117,7 +100,7 @@
 vespa           = [ "pyvespa" ]
 lancedb         = [ "lancedb" ]
 oceanbase       = [ "mysql-connector-python" ]
->>>>>>> 5fe69e06
+mssql           = [ "pyodbc", "azure-identity" ]
 
 [project.urls]
 "repository" = "https://github.com/zilliztech/VectorDBBench"
@@ -241,10 +224,7 @@
     # "filter",
 ]
 
-<<<<<<< HEAD
-=======
 [tool.ruff.lint.per-file-ignores]
 "vectordb_bench/backend/clients/*" = ["PLC0415"]
 "vectordb_bench/cli/batch_cli.py" = ["PLC0415"]
 "vectordb_bench/backend/data_source.py" = ["PLC0415"]
->>>>>>> 5fe69e06
