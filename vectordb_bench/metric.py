import logging
from dataclasses import dataclass, field

import numpy as np

log = logging.getLogger(__name__)


@dataclass
class Metric:
    """result metrics"""

    # for load cases
    max_load_count: int = 0

    # for both performace and streaming cases
    insert_duration: float = 0.0
    optimize_duration: float = 0.0
    load_duration: float = 0.0  # insert + optimize

    # for performance cases
    qps: float = 0.0
    serial_latency_p99: float = 0.0
    serial_latency_p95: float = 0.0
<<<<<<< HEAD
    serial_latency_p50: float = 0.0
=======
>>>>>>> 5fe69e06
    recall: float = 0.0
    ndcg: float = 0.0
    conc_num_list: list[int] = field(default_factory=list)
    conc_qps_list: list[float] = field(default_factory=list)
    conc_latency_p99_list: list[float] = field(default_factory=list)
    conc_latency_p95_list: list[float] = field(default_factory=list)
    conc_latency_avg_list: list[float] = field(default_factory=list)

    # for streaming cases
    st_ideal_insert_duration: int = 0
    st_search_stage_list: list[int] = field(default_factory=list)
    st_search_time_list: list[float] = field(default_factory=list)
    st_max_qps_list_list: list[float] = field(default_factory=list)
    st_recall_list: list[float] = field(default_factory=list)
    st_ndcg_list: list[float] = field(default_factory=list)
    st_serial_latency_p99_list: list[float] = field(default_factory=list)
    st_serial_latency_p95_list: list[float] = field(default_factory=list)
    st_conc_failed_rate_list: list[float] = field(default_factory=list)


QURIES_PER_DOLLAR_METRIC = "QP$ (Quries per Dollar)"
LOAD_DURATION_METRIC = "load_duration"
SERIAL_LATENCY_P99_METRIC = "serial_latency_p99"
SERIAL_LATENCY_P95_METRIC = "serial_latency_p95"
MAX_LOAD_COUNT_METRIC = "max_load_count"
QPS_METRIC = "qps"
RECALL_METRIC = "recall"

metric_unit_map = {
    LOAD_DURATION_METRIC: "s",
    SERIAL_LATENCY_P99_METRIC: "ms",
    SERIAL_LATENCY_P95_METRIC: "ms",
    MAX_LOAD_COUNT_METRIC: "K",
    QURIES_PER_DOLLAR_METRIC: "K",
}

lower_is_better_metrics = [
    LOAD_DURATION_METRIC,
    SERIAL_LATENCY_P99_METRIC,
    SERIAL_LATENCY_P95_METRIC,
]

metric_order = [
    QPS_METRIC,
    RECALL_METRIC,
    LOAD_DURATION_METRIC,
    SERIAL_LATENCY_P99_METRIC,
    SERIAL_LATENCY_P95_METRIC,
    MAX_LOAD_COUNT_METRIC,
]


def isLowerIsBetterMetric(metric: str) -> bool:
    return metric in lower_is_better_metrics


def calc_recall(count: int, ground_truth: list[int], got: list[int]) -> float:
    recalls = np.zeros(count)
    for i, result in enumerate(got):
        if result in ground_truth:
            recalls[i] = 1

    return np.mean(recalls)


def get_ideal_dcg(k: int):
    ideal_dcg = 0
    for i in range(k):
        ideal_dcg += 1 / np.log2(i + 2)

    return ideal_dcg


def calc_ndcg(ground_truth: list[int], got: list[int], ideal_dcg: float) -> float:
    dcg = 0
    ground_truth = list(ground_truth)
    for got_id in set(got):
        if got_id in ground_truth:
            idx = ground_truth.index(got_id)
            dcg += 1 / np.log2(idx + 2)
    return dcg / ideal_dcg<|MERGE_RESOLUTION|>--- conflicted
+++ resolved
@@ -22,10 +22,6 @@
     qps: float = 0.0
     serial_latency_p99: float = 0.0
     serial_latency_p95: float = 0.0
-<<<<<<< HEAD
-    serial_latency_p50: float = 0.0
-=======
->>>>>>> 5fe69e06
     recall: float = 0.0
     ndcg: float = 0.0
     conc_num_list: list[int] = field(default_factory=list)
