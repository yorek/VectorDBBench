from enum import Enum
from typing import Type
from .api import (
    VectorDB,
    DBConfig,
    DBCaseConfig,
    EmptyDBCaseConfig,
    IndexType,
    MetricType,
)


class DB(Enum):
    """Database types

    Examples:
        >>> DB.Milvus
        <DB.Milvus: 'Milvus'>
        >>> DB.Milvus.value
        "Milvus"
        >>> DB.Milvus.name
        "Milvus"
    """

    Milvus = "Milvus"
    ZillizCloud = "ZillizCloud"
    Pinecone = "Pinecone"
    ElasticCloud = "ElasticCloud"
    QdrantCloud = "QdrantCloud"
    WeaviateCloud = "WeaviateCloud"
    PgVector = "PgVector"
    PgVectoRS = "PgVectoRS"
    PgVectorScale = "PgVectorScale"
    Redis = "Redis"
    MemoryDB = "MemoryDB"
    Chroma = "Chroma"
<<<<<<< HEAD
    MSSQL = "MSSQL"
=======
    AWSOpenSearch = "OpenSearch"
    Test = "test"

>>>>>>> deb6a18a

    @property
    def init_cls(self) -> Type[VectorDB]:
        """Import while in use"""
        if self == DB.MSSQL:
            from .mssql.mssql import MSSQL
            return MSSQL
        
        if self == DB.Milvus:
            from .milvus.milvus import Milvus
            return Milvus

        if self == DB.ZillizCloud:
            from .zilliz_cloud.zilliz_cloud import ZillizCloud
            return ZillizCloud

        if self == DB.Pinecone:
            from .pinecone.pinecone import Pinecone
            return Pinecone

        if self == DB.ElasticCloud:
            from .elastic_cloud.elastic_cloud import ElasticCloud
            return ElasticCloud

        if self == DB.QdrantCloud:
            from .qdrant_cloud.qdrant_cloud import QdrantCloud
            return QdrantCloud

        if self == DB.WeaviateCloud:
            from .weaviate_cloud.weaviate_cloud import WeaviateCloud
            return WeaviateCloud

        if self == DB.PgVector:
            from .pgvector.pgvector import PgVector
            return PgVector

        if self == DB.PgVectoRS:
            from .pgvecto_rs.pgvecto_rs import PgVectoRS
            return PgVectoRS
        
        if self == DB.PgVectorScale:
            from .pgvectorscale.pgvectorscale import PgVectorScale
            return PgVectorScale

        if self == DB.Redis:
            from .redis.redis import Redis
            return Redis
        
        if self == DB.MemoryDB:
            from .memorydb.memorydb import MemoryDB
            return MemoryDB

        if self == DB.Chroma:
            from .chroma.chroma import ChromaClient
            return ChromaClient

        if self == DB.AWSOpenSearch:
            from .aws_opensearch.aws_opensearch import AWSOpenSearch
            return AWSOpenSearch

    @property
    def config_cls(self) -> Type[DBConfig]:
        """Import while in use"""
        if self == DB.MSSQL:
            from .mssql.config import MSSQLConfig
            return MSSQLConfig
        
        if self == DB.Milvus:
            from .milvus.config import MilvusConfig
            return MilvusConfig

        if self == DB.ZillizCloud:
            from .zilliz_cloud.config import ZillizCloudConfig
            return ZillizCloudConfig

        if self == DB.Pinecone:
            from .pinecone.config import PineconeConfig
            return PineconeConfig

        if self == DB.ElasticCloud:
            from .elastic_cloud.config import ElasticCloudConfig
            return ElasticCloudConfig

        if self == DB.QdrantCloud:
            from .qdrant_cloud.config import QdrantConfig
            return QdrantConfig

        if self == DB.WeaviateCloud:
            from .weaviate_cloud.config import WeaviateConfig
            return WeaviateConfig

        if self == DB.PgVector:
            from .pgvector.config import PgVectorConfig
            return PgVectorConfig

        if self == DB.PgVectoRS:
            from .pgvecto_rs.config import PgVectoRSConfig
            return PgVectoRSConfig

        if self == DB.PgVectorScale:
            from .pgvectorscale.config import PgVectorScaleConfig
            return PgVectorScaleConfig

        if self == DB.Redis:
            from .redis.config import RedisConfig
            return RedisConfig
        
        if self == DB.MemoryDB:
            from .memorydb.config import MemoryDBConfig
            return MemoryDBConfig

        if self == DB.Chroma:
            from .chroma.config import ChromaConfig
            return ChromaConfig

        if self == DB.AWSOpenSearch:
            from .aws_opensearch.config import AWSOpenSearchConfig
            return AWSOpenSearchConfig

    def case_config_cls(self, index_type: IndexType | None = None) -> Type[DBCaseConfig]:
        if self == DB.MSSQL:
            from .mssql.config import MSSQLVectorIndexConfig
            return MSSQLVectorIndexConfig
        
        if self == DB.Milvus:
            from .milvus.config import _milvus_case_config
            return _milvus_case_config.get(index_type)

        if self == DB.ZillizCloud:
            from .zilliz_cloud.config import AutoIndexConfig
            return AutoIndexConfig

        if self == DB.ElasticCloud:
            from .elastic_cloud.config import ElasticCloudIndexConfig
            return ElasticCloudIndexConfig

        if self == DB.QdrantCloud:
            from .qdrant_cloud.config import QdrantIndexConfig
            return QdrantIndexConfig

        if self == DB.WeaviateCloud:
            from .weaviate_cloud.config import WeaviateIndexConfig
            return WeaviateIndexConfig

        if self == DB.PgVector:
            from .pgvector.config import _pgvector_case_config
            return _pgvector_case_config.get(index_type)

        if self == DB.PgVectoRS:
            from .pgvecto_rs.config import _pgvecto_rs_case_config
            return _pgvecto_rs_case_config.get(index_type)

        if self == DB.AWSOpenSearch:
            from .aws_opensearch.config import AWSOpenSearchIndexConfig
            return AWSOpenSearchIndexConfig

        if self == DB.PgVectorScale:
            from .pgvectorscale.config import _pgvectorscale_case_config
            return _pgvectorscale_case_config.get(index_type)

        # DB.Pinecone, DB.Chroma, DB.Redis
        return EmptyDBCaseConfig


__all__ = [
    "DB", "VectorDB", "DBConfig", "DBCaseConfig", "IndexType", "MetricType", "EmptyDBCaseConfig",
]<|MERGE_RESOLUTION|>--- conflicted
+++ resolved
@@ -34,13 +34,9 @@
     Redis = "Redis"
     MemoryDB = "MemoryDB"
     Chroma = "Chroma"
-<<<<<<< HEAD
-    MSSQL = "MSSQL"
-=======
     AWSOpenSearch = "OpenSearch"
     Test = "test"
-
->>>>>>> deb6a18a
+    MSSQL = "MSSQL"
 
     @property
     def init_cls(self) -> Type[VectorDB]:
