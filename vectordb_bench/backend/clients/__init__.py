--- conflicted
+++ resolved
@@ -42,11 +42,7 @@
     AliyunElasticsearch = "AliyunElasticsearch"
     MariaDB = "MariaDB"
     Test = "test"
-<<<<<<< HEAD
     AliyunOpenSearch = "AliyunOpenSearch"    
-    MSSQL = "MSSQL"
-=======
-    AliyunOpenSearch = "AliyunOpenSearch"
     MongoDB = "MongoDB"
     TiDB = "TiDB"
     Clickhouse = "Clickhouse"
@@ -55,7 +51,7 @@
     OceanBase = "OceanBase"
     S3Vectors = "S3Vectors"
     Hologres = "Alibaba Cloud Hologres"
->>>>>>> 5fe69e06
+    MSSQL = "MSSQL"
 
     @property
     def init_cls(self) -> type[VectorDB]:  # noqa: PLR0911, PLR0912, C901, PLR0915
