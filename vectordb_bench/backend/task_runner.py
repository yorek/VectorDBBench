--- conflicted
+++ resolved
@@ -191,15 +191,7 @@
                     ) = search_results
                 if TaskStage.SEARCH_SERIAL in self.config.stages:
                     search_results = self._serial_search()
-<<<<<<< HEAD
-                    """
-                    m.recall = search_results.recall
-                    m.serial_latencies = search_results.serial_latencies
-                    """
-                    m.recall, m.ndcg, m.serial_latency_p99, m.serial_latency_p95, m.serial_latency_p50 =  search_results
-=======
                     m.recall, m.ndcg, m.serial_latency_p99, m.serial_latency_p95 = search_results
->>>>>>> 5fe69e06
 
         except Exception as e:
             log.warning(f"Failed to run performance case, reason = {e}")
