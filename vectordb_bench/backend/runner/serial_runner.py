--- conflicted
+++ resolved
@@ -93,12 +93,8 @@
                     log.info(f"({mp.current_process().name:16}) Loaded {count} embeddings into VectorDB")
 
             log.info(
-<<<<<<< HEAD
-                f"({mp.current_process().name:16}) Finish loading all dataset into VectorDB, dur={time.perf_counter()-start}",
-=======
                 f"({mp.current_process().name:16}) Finish loading all dataset into VectorDB, "
                 f"dur={time.perf_counter() - start}"
->>>>>>> 5fe69e06
             )
             return count
 
@@ -286,11 +282,6 @@
         cost = round(np.sum(latencies), 4)
         p99 = round(np.percentile(latencies, 99), 4)
         p95 = round(np.percentile(latencies, 95), 4)
-<<<<<<< HEAD
-        p50 = round(np.percentile(latencies, 50), 4)
-
-=======
->>>>>>> 5fe69e06
         log.info(
             f"{mp.current_process().name:14} search entire test_data: "
             f"cost={cost}s, "
@@ -298,17 +289,10 @@
             f"avg_recall={avg_recall}, "
             f"avg_ndcg={avg_ndcg}, "
             f"avg_latency={avg_latency}, "
-<<<<<<< HEAD
-            f"p99={p99}, p95={p95}, p50={p50}",
-        )
-        log.info(p95)
-        return (avg_recall, avg_ndcg, p99, p95, p50)
-=======
             f"p99={p99}, "
             f"p95={p95}"
         )
         return (avg_recall, avg_ndcg, p99, p95)
->>>>>>> 5fe69e06
 
     def _run_in_subprocess(self) -> tuple[float, float, float, float]:
         with concurrent.futures.ProcessPoolExecutor(max_workers=1) as executor:
