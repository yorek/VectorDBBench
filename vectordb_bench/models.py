import logging
import pathlib
from datetime import date
from typing import Self
from enum import Enum

import ujson

from .backend.clients import (
    DB,
    DBConfig,
    DBCaseConfig,
    IndexType,
)
from .backend.cases import CaseType
from .base import BaseModel
from . import config
from .metric import Metric


log = logging.getLogger(__name__)


class LoadTimeoutError(TimeoutError):
    pass

class PerformanceTimeoutError(TimeoutError):
    pass



class CaseConfigParamType(Enum):
    """
    Value will be the key of CaseConfig.params and displayed in UI
    """

    IndexType = "IndexType"
    M = "M"
    EFConstruction = "efConstruction"
    EF = "ef"
    SearchList = "search_list"
    Nlist = "nlist"
    Nprobe = "nprobe"
    MaxConnections = "maxConnections"
    numCandidates = "num_candidates"
    lists = "lists"
    probes = "probes"
<<<<<<< HEAD
=======
    quantizationType = "quantizationType"
    quantizationRatio = "quantizationRatio"
    m = "m"
    nbits = "nbits"
    intermediate_graph_degree = "intermediate_graph_degree"
    graph_degree = "graph_degree"
    itopk_size = "itopk_size"
    team_size = "team_size"
    search_width = "search_width"
    min_iterations = "min_iterations"
    max_iterations = "max_iterations"
    build_algo = "build_algo"
    cache_dataset_on_device = "cache_dataset_on_device"
    refine_ratio = "refine_ratio"
    level = "level"
>>>>>>> a3134fb8


class CustomizedCase(BaseModel):
    pass


class CaseConfig(BaseModel):
    """cases, dataset, test cases, filter rate, params"""

    case_id: CaseType
    custom_case: dict | None = None


class TaskConfig(BaseModel):
    db: DB
    db_config: DBConfig
    db_case_config: DBCaseConfig
    case_config: CaseConfig

    @property
    def db_name(self):
        db = self.db.value
        db_label = self.db_config.db_label
        return f"{db}-{db_label}" if db_label else db


class ResultLabel(Enum):
    NORMAL = ":)"
    FAILED = "x"
    OUTOFRANGE = "?"


class CaseResult(BaseModel):
    metrics: Metric
    task_config: TaskConfig
    label: ResultLabel = ResultLabel.NORMAL


class TestResult(BaseModel):
    run_id: str
    task_label: str
    results: list[CaseResult]

    file_fmt: str = "result_{}_{}_{}.json"  # result_20230718_statndard_milvus.json

    def flush(self):
        db2case = self.get_db_results()

        result_root = config.RESULTS_LOCAL_DIR
        for db, result in db2case.items():
            self.write_db_file(
                result_dir=result_root.joinpath(db.value),
                partial=TestResult(
                    run_id=self.run_id, task_label=self.task_label, results=result
                ),
                db=db.value.lower(),
            )


    def get_db_results(self) -> dict[DB, CaseResult]:
        db2case = {}
        for res in self.results:
            if res.task_config.db in db2case:
                db2case[res.task_config.db].append(res)
            else:
                db2case[res.task_config.db] = [res]
        return db2case

    def write_db_file(self, result_dir: pathlib.Path, partial: Self, db: str):
        if not result_dir.exists():
            log.info(f"local result directory not exist, creating it: {result_dir}")
            result_dir.mkdir(parents=True)

        file_name = self.file_fmt.format(
            date.today().strftime("%Y%m%d"), partial.task_label, db
        )
        result_file = result_dir.joinpath(file_name)
        if result_file.exists():
            log.warning(
                f"Replacing existing result with the same file_name: {result_file}"
            )

        log.info(f"write results to disk {result_file}")
        with open(result_file, "w") as f:
            b = partial.json(exclude={"db_config": {"password", "api_key"}})
            f.write(b)

    @classmethod
    def read_file(cls, full_path: pathlib.Path, trans_unit: bool = False) -> Self:
        if not full_path.exists():
            raise ValueError(f"No such file: {full_path}")

        with open(full_path) as f:
            test_result = ujson.loads(f.read())
            if "task_label" not in test_result:
                test_result["task_label"] = test_result["run_id"]

            for case_result in test_result["results"]:
                task_config = case_result.get("task_config")
                db = DB(task_config.get("db"))

                task_config["db_config"] = db.config_cls(**task_config["db_config"])
                task_config["db_case_config"] = db.case_config_cls(
                    index_type=task_config["db_case_config"].get("index", None),
                )(**task_config["db_case_config"])

                case_result["task_config"] = task_config

                if trans_unit:
                    cur_max_count = case_result["metrics"]["max_load_count"]
                    case_result["metrics"]["max_load_count"] = (
                        cur_max_count / 1000
                        if int(cur_max_count) > 0
                        else cur_max_count
                    )

                    cur_latency = case_result["metrics"]["serial_latency_p99"]
                    case_result["metrics"]["serial_latency_p99"] = (
                        cur_latency * 1000 if cur_latency > 0 else cur_latency
                    )
            c = TestResult.validate(test_result)

            return c

    def display(self, dbs: list[DB] | None = None):
        filter_list = dbs if dbs and isinstance(dbs, list) else None
        sorted_results = sorted(
            self.results,
            key=lambda x: (
                x.task_config.db.name,
                x.task_config.db_config.db_label,
                x.task_config.case_config.case_id.name,
            ),
            reverse=True,
        )

        filtered_results = [
            r
            for r in sorted_results
            if not filter_list or r.task_config.db not in filter_list
        ]

        def append_return(x, y):
            x.append(y)
            return x

        max_db = max(map(len, [f.task_config.db.name for f in filtered_results]))
        max_db_labels = (
            max(map(len, [f.task_config.db_config.db_label for f in filtered_results]))
            + 3
        )
        max_case = max(
            map(len, [f.task_config.case_config.case_id.name for f in filtered_results])
        )
        max_load_dur = (
            max(map(len, [str(f.metrics.load_duration) for f in filtered_results])) + 3
        )
        max_qps = max(map(len, [str(f.metrics.qps) for f in filtered_results])) + 3
        max_recall = (
            max(map(len, [str(f.metrics.recall) for f in filtered_results])) + 3
        )

        max_db_labels = 8 if max_db_labels < 8 else max_db_labels
        max_load_dur = 11 if max_load_dur < 11 else max_load_dur
        max_qps = 10 if max_qps < 10 else max_qps
        max_recall = 13 if max_recall < 13 else max_recall

        LENGTH = (
            max_db,
            max_db_labels,
            max_case,
            len(self.task_label),
            max_load_dur,
            max_qps,
            15,
            max_recall,
            14,
            5,
        )

        DATA_FORMAT = (
            f"%-{max_db}s | %-{max_db_labels}s %-{max_case}s %-{len(self.task_label)}s"
            f" | %-{max_load_dur}s %-{max_qps}s %-15s %-{max_recall}s %-14s"
            f" | %-5s"
        )

        TITLE = DATA_FORMAT % (
            "DB",
            "db_label",
            "case",
            "label",
            "load_dur",
            "qps",
            "latency(p99)",
            "recall",
            "max_load_count",
            "label",
        )
        SPLIT = DATA_FORMAT % tuple(map(lambda x: "-" * x, LENGTH))
        SUMMARY_FORMAT = ("Task summary: run_id=%s, task_label=%s") % (
            self.run_id[:5],
            self.task_label,
        )
        fmt = [SUMMARY_FORMAT, TITLE, SPLIT]

        for f in filtered_results:
            fmt.append(
                DATA_FORMAT
                % (
                    f.task_config.db.name,
                    f.task_config.db_config.db_label,
                    f.task_config.case_config.case_id.name,
                    self.task_label,
                    f.metrics.load_duration,
                    f.metrics.qps,
                    f.metrics.serial_latency_p99,
                    f.metrics.recall,
                    f.metrics.max_load_count,
                    f.label.value,
                )
            )

        tmp_logger = logging.getLogger("no_color")
        for f in fmt:
            tmp_logger.info(f)<|MERGE_RESOLUTION|>--- conflicted
+++ resolved
@@ -45,8 +45,6 @@
     numCandidates = "num_candidates"
     lists = "lists"
     probes = "probes"
-<<<<<<< HEAD
-=======
     quantizationType = "quantizationType"
     quantizationRatio = "quantizationRatio"
     m = "m"
@@ -62,7 +60,6 @@
     cache_dataset_on_device = "cache_dataset_on_device"
     refine_ratio = "refine_ratio"
     level = "level"
->>>>>>> a3134fb8
 
 
 class CustomizedCase(BaseModel):
